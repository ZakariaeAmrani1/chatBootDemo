import { RequestHandler } from "express";
import { DataManager } from "../utils/dataManager";
import {
  Chat,
  Message,
  CreateChatRequest,
  SendMessageRequest,
  ApiResponse,
  FileAttachment,
} from "@shared/types";
import { v4 as uuidv4 } from "uuid";
import multer from "multer";
import path from "path";
import fs from "fs";

// Configure multer for PDF uploads
const storage = multer.diskStorage({
  destination: (req, file, cb) => {
    cb(null, "server/uploads/");
  },
  filename: (req, file, cb) => {
    const uniqueId = uuidv4();
    const extension = path.extname(file.originalname);
    cb(null, `${uniqueId}${extension}`);
  },
});

const fileFilter = (
  req: any,
  file: Express.Multer.File,
  cb: multer.FileFilterCallback,
) => {
  // Only allow PDF files for chat uploads
  if (file.mimetype === "application/pdf") {
    cb(null, true);
  } else {
    cb(new Error("Only PDF files are allowed"));
  }
};

const upload = multer({
  storage,
  fileFilter,
  limits: { fileSize: 10 * 1024 * 1024 }, // 10MB limit
});

export const uploadPDF = upload.single("pdfFile");

// Function to extract text from PDF (basic implementation)
async function extractPDFText(filePath: string): Promise<string> {
  try {
    // For now, return a placeholder. In a real implementation, you'd use a library like pdf-parse
    return `[PDF Content] This is a placeholder for the PDF content from ${path.basename(filePath)}. In a production environment, this would contain the actual extracted text from the PDF.`;
  } catch (error) {
    console.error("Error extracting PDF text:", error);
    return "[PDF Error] Could not extract text from the PDF file.";
  }
}

// Function to call Gemini API
async function callGeminiAPI(
  userMessage: string,
  apiKey: string,
  model: string = "gemini-1.5-flash-latest",
  chatHistory: Message[] = [],
  pdfContent?: string,
): Promise<string> {
  try {
    // Format chat history for Gemini API
    const contents = [];

    // Add previous messages from chat history
    for (const message of chatHistory) {
      if (message.type === "user") {
        contents.push({
          role: "user",
          parts: [{ text: message.content }],
        });
      } else if (message.type === "assistant") {
        contents.push({
          role: "model",
          parts: [{ text: message.content }],
        });
      }
    }

    // Add the current user message with PDF content if available
    let messageWithPDF = userMessage;
    if (pdfContent) {
      messageWithPDF = `PDF Content: ${pdfContent}\n\nUser Question: ${userMessage}`;
    }

    contents.push({
      role: "user",
      parts: [{ text: messageWithPDF }],
    });

    const response = await fetch(
      `https://generativelanguage.googleapis.com/v1beta/models/${model}:generateContent?key=${apiKey}`,
      {
        method: "POST",
        headers: {
          "Content-Type": "application/json",
        },
        body: JSON.stringify({
          contents: contents,
          generationConfig: {
            temperature: 0.7,
            topK: 1,
            topP: 1,
            maxOutputTokens: 1000,
          },
        }),
      },
    );

    if (!response.ok) {
      throw new Error(
        `Gemini API error: ${response.status} ${response.statusText}`,
      );
    }

    const data = await response.json();
    return (
      data.candidates?.[0]?.content?.parts?.[0]?.text ||
      "I apologize, but I couldn't generate a response. Please try again."
    );
  } catch (error) {
    console.error("Gemini API error:", error);
    return "I'm currently unable to connect to the AI service. Please check your API key or try again later.";
  }
}

// Function to call Local Cloud backend (commented for now)
async function callLocalCloudAPI(
  userMessage: string,
<<<<<<< HEAD
  pdfContext?: string,
  appUrl?: string,
=======
  pdfContent?: string,
>>>>>>> d7c170d3
): Promise<string> {
  try {
    // TODO: Uncomment and configure when local backend is ready
    /*
    const response = await fetch("http://localhost:3001/api/chat", {
      method: "POST",
      headers: {
        "Content-Type": "application/json",
      },
      body: JSON.stringify({
        message: userMessage,
        pdfContent: pdfContent,
      }),
    });

    if (!response.ok) {
      throw new Error(
        `Local Cloud API error: ${response.status} ${response.statusText}`,
      );
    }

    const data = await response.json();
    return data.response || "I apologize, but I couldn't generate a response. Please try again.";
    */

    // Fallback response for now
    let response = `[Local Cloud Response] I've analyzed your message: "${userMessage}".`;
    if (pdfContent) {
      response += ` I've also processed the PDF content: "${pdfContent.substring(0, 100)}..."`;
    }
    response +=
      " This is a simulated response from the local cloud model. The actual implementation will connect to your local backend.";
    return response;
  } catch (error) {
    console.error("Local Cloud API error:", error);
    return "I'm currently unable to connect to the local AI service. Please ensure your local backend is running.";
  }
}

// Get all chats for a user
export const getChats: RequestHandler = (req, res) => {
  try {
    const userId = (req.query.userId as string) || "user-1"; // Default to demo user
    const chats = DataManager.getChatsByUserId(userId);

    const response: ApiResponse<Chat[]> = {
      success: true,
      data: chats.sort(
        (a, b) =>
          new Date(b.updatedAt).getTime() - new Date(a.updatedAt).getTime(),
      ),
    };

    res.json(response);
  } catch (error) {
    const response: ApiResponse<Chat[]> = {
      success: false,
      error: "Failed to fetch chats",
    };
    res.status(500).json(response);
  }
};

// Get messages for a specific chat
export const getChatMessages: RequestHandler = (req, res) => {
  try {
    const chatId = req.params.chatId;
    const messages = DataManager.getMessagesByChatId(chatId);

    const response: ApiResponse<Message[]> = {
      success: true,
      data: messages.sort(
        (a, b) =>
          new Date(a.timestamp).getTime() - new Date(b.timestamp).getTime(),
      ),
    };

    res.json(response);
  } catch (error) {
    const response: ApiResponse<Message[]> = {
      success: false,
      error: "Failed to fetch messages",
    };
    res.status(500).json(response);
  }
};

// Create a new chat
export const createChat: RequestHandler = (req, res) => {
  try {
    const { title, model, chatbootVersion, message } =
      req.body as CreateChatRequest;
    const userId = req.body.userId || "user-1"; // Default to demo user

    const chatId = uuidv4();
    const now = new Date().toISOString();

    // Handle PDF file if uploaded
    let pdfFile: FileAttachment | undefined;
    if (req.file) {
      pdfFile = {
        id: uuidv4(),
        name: req.file.originalname,
        size: req.file.size,
        type: req.file.mimetype,
        url: `/api/files/${req.file.filename}`,
        uploadedAt: now,
      };

      // Store file info in the data manager
      DataManager.addFile(pdfFile);
    }

    // Create the chat
    const chat: Chat = {
      id: chatId,
      title: title || "New Chat",
      model: model,
      chatbootVersion: chatbootVersion || "ChatNova V3", // Default to V3
      createdAt: now,
      updatedAt: now,
      messageCount: 0,
      userId: userId,
      pdfFile: pdfFile, // Include the PDF file
    };

    const createdChat = DataManager.createChat(chat);

    // Add the initial user message if provided
    if (message && message.trim()) {
      const userMessage: Message = {
        id: uuidv4(),
        chatId: chatId,
        type: "user",
        content: message,
        timestamp: now,
        attachments: pdfFile ? [pdfFile] : undefined, // Include PDF as attachment
      };

      DataManager.addMessage(userMessage);

      // Generate AI response
      setTimeout(async () => {
        const aiMessage: Message = {
          id: uuidv4(),
          chatId: chatId,
          type: "assistant",
          content: await generateAIResponse(message, userId, chatId),
          timestamp: new Date().toISOString(),
        };

        DataManager.addMessage(aiMessage);
      }, 2000); // 2 second delay to simulate thinking
    } else if (pdfFile) {
      // If no initial message but PDF is uploaded, create a user message showing the PDF upload
      const userMessage: Message = {
        id: uuidv4(),
        chatId: chatId,
        type: "user",
        content: `📄 Uploaded document for analysis`,
        timestamp: now,
        attachments: [pdfFile],
      };

      DataManager.addMessage(userMessage);

      // Process the PDF and generate AI response
      setTimeout(async () => {
        const pdfPath = path.join(
          process.cwd(),
          "server/uploads",
          path.basename(pdfFile.url),
        );
        const pdfContent = await extractPDFText(pdfPath);
        const analysisPrompt = `Please analyze this PDF document and provide a summary of its contents.`;

        const aiMessage: Message = {
          id: uuidv4(),
          chatId: chatId,
          type: "assistant",
          content: await generateAIResponseWithPDF(
            analysisPrompt,
            userId,
            chatId,
            pdfContent,
          ),
          timestamp: new Date().toISOString(),
        };

        DataManager.addMessage(aiMessage);
      }, 1500);
    }

    const response: ApiResponse<Chat> = {
      success: true,
      data: createdChat,
    };

    res.json(response);
  } catch (error) {
    const response: ApiResponse<Chat> = {
      success: false,
      error: "Failed to create chat",
    };
    res.status(500).json(response);
  }
};

// Send a message to an existing chat
export const sendMessage: RequestHandler = (req, res) => {
  try {
    const { chatId, message, attachments } = req.body as SendMessageRequest;
    const now = new Date().toISOString();

    // Check if chat exists
    const chat = DataManager.getChatById(chatId);
    if (!chat) {
      const response: ApiResponse<Message> = {
        success: false,
        error: "Chat not found",
      };
      return res.status(404).json(response);
    }

    // Add user message
    const userMessage: Message = {
      id: uuidv4(),
      chatId: chatId,
      type: "user",
      content: message,
      timestamp: now,
      attachments: attachments,
    };

    const addedMessage = DataManager.addMessage(userMessage);

    // Update chat title if it's still "New Chat" and this is the first real message
    if (chat.title === "New Chat") {
      const truncatedTitle =
        message.length > 50 ? message.substring(0, 50) + "..." : message;
      DataManager.updateChat(chatId, { title: truncatedTitle });
    }

    // Generate AI response
    setTimeout(async () => {
      let pdfContent: string | undefined;

      // If chat has PDF, extract its content
      if (chat.pdfFile) {
        const pdfPath = path.join(
          process.cwd(),
          "server/uploads",
          path.basename(chat.pdfFile.url),
        );
        pdfContent = await extractPDFText(pdfPath);
      }

      const aiMessage: Message = {
        id: uuidv4(),
        chatId: chatId,
        type: "assistant",
        content: await generateAIResponseWithPDF(
          message,
          chat.userId,
          chatId,
          pdfContent,
        ),
        timestamp: new Date().toISOString(),
      };

      DataManager.addMessage(aiMessage);
    }, 1500); // 1.5 second delay to simulate thinking

    const response: ApiResponse<Message> = {
      success: true,
      data: addedMessage,
    };

    res.json(response);
  } catch (error) {
    const response: ApiResponse<Message> = {
      success: false,
      error: "Failed to send message",
    };
    res.status(500).json(response);
  }
};

// Update a chat
export const updateChat: RequestHandler = (req, res) => {
  try {
    const chatId = req.params.chatId;
    const updates = req.body;

    const updatedChat = DataManager.updateChat(chatId, updates);

    if (!updatedChat) {
      const response: ApiResponse<null> = {
        success: false,
        error: "Chat not found",
      };
      return res.status(404).json(response);
    }

    const response: ApiResponse<Chat> = {
      success: true,
      data: updatedChat,
    };

    res.json(response);
  } catch (error) {
    const response: ApiResponse<null> = {
      success: false,
      error: "Failed to update chat",
    };
    res.status(500).json(response);
  }
};

// Delete a chat
export const deleteChat: RequestHandler = (req, res) => {
  try {
    const chatId = req.params.chatId;
    const success = DataManager.deleteChat(chatId);

    if (!success) {
      const response: ApiResponse<null> = {
        success: false,
        error: "Chat not found",
      };
      return res.status(404).json(response);
    }

    const response: ApiResponse<null> = {
      success: true,
    };

    res.json(response);
  } catch (error) {
    const response: ApiResponse<null> = {
      success: false,
      error: "Failed to delete chat",
    };
    res.status(500).json(response);
  }
};

// AI response generator with PDF content support
async function generateAIResponseWithPDF(
  userMessage: string,
  userId: string = "user-1",
  chatId?: string,
  pdfContent?: string,
): Promise<string> {
  try {
    const user = DataManager.getUserById(userId);

    // Get the chat to determine which model to use
    let modelType = "cloud"; // default
    if (chatId) {
      const chat = DataManager.getChatById(chatId);
      modelType = chat?.model || "cloud";
    }

    if (modelType === "cloud") {
      // Use Gemini API for Cloud model
      const geminiApiKey = user?.settings?.geminiApiKey;
      const geminiModel =
        user?.settings?.geminiModel || "gemini-1.5-flash-latest";

      if (!geminiApiKey || !geminiApiKey.trim()) {
        return "❌ **API Key Required**: To use the Cloud model, please add your Gemini API key in Settings. You can get your API key from [Google AI Studio](https://aistudio.google.com/app/apikey).";
      }

      try {
        // Get chat history for context (excluding the current message)
        let chatHistory = chatId ? DataManager.getMessagesByChatId(chatId) : [];

        // Remove the last message if it's a user message matching the current message
        if (chatHistory.length > 0) {
          const lastMessage = chatHistory[chatHistory.length - 1];
          if (
            lastMessage.type === "user" &&
            lastMessage.content === userMessage
          ) {
            chatHistory = chatHistory.slice(0, -1);
          }
        }

        return await callGeminiAPI(
          userMessage,
          geminiApiKey,
          geminiModel,
          chatHistory,
          pdfContent,
        );
      } catch (error) {
        console.error("Gemini API error:", error);
        return `❌ **API Error**: Failed to connect to Gemini API. Please check your API key or try again later. Error: ${error instanceof Error ? error.message : "Unknown error"}`;
      }
    } else if (modelType === "local-cloud") {
      // Use Local Cloud backend
      try {
        return await callLocalCloudAPI(userMessage, pdfContent);
      } catch (error) {
        console.error("Local Cloud API error:", error);
        return `❌ **Local Service Error**: Failed to connect to local AI service. Please ensure your local backend is running at http://localhost:3001/api/chat. Error: ${error instanceof Error ? error.message : "Unknown error"}`;
      }
    }
  } catch (error) {
    console.error("Error accessing AI services:", error);
    return `❌ **System Error**: An unexpected error occurred while processing your request. Please try again later. Error: ${error instanceof Error ? error.message : "Unknown error"}`;
  }

  return "❌ **Configuration Error**: Unable to determine the appropriate AI service. Please check your settings.";
}

// AI response generator with Gemini API and Local Cloud integration
async function generateAIResponse(
  userMessage: string,
  userId: string = "user-1",
  chatId?: string,
): Promise<string> {
  try {
    const user = DataManager.getUserById(userId);

    // Get the chat to determine which model to use
    let modelType = "cloud"; // default
    if (chatId) {
      const chat = DataManager.getChatById(chatId);
      modelType = chat?.model || "cloud";
    }

    if (modelType === "cloud") {
      // Use Gemini API for Cloud model
      const geminiApiKey = user?.settings?.geminiApiKey;
      const geminiModel =
        user?.settings?.geminiModel || "gemini-1.5-flash-latest";

      if (!geminiApiKey || !geminiApiKey.trim()) {
        return "❌ **API Key Required**: To use the Cloud model, please add your Gemini API key in Settings. You can get your API key from [Google AI Studio](https://aistudio.google.com/app/apikey).";
      }

      try {
        // Get chat history for context (excluding the current message)
        let chatHistory = chatId ? DataManager.getMessagesByChatId(chatId) : [];

        // Remove the last message if it's a user message matching the current message
        // This prevents sending the same message twice to Gemini
        if (chatHistory.length > 0) {
          const lastMessage = chatHistory[chatHistory.length - 1];
          if (
            lastMessage.type === "user" &&
            lastMessage.content === userMessage
          ) {
            chatHistory = chatHistory.slice(0, -1);
          }
        }

        return await callGeminiAPI(
          userMessage,
          geminiApiKey,
          geminiModel,
          chatHistory,
        );
      } catch (error) {
        console.error("Gemini API error:", error);
        return `❌ **API Error**: Failed to connect to Gemini API. Please check your API key or try again later. Error: ${error instanceof Error ? error.message : "Unknown error"}`;
      }
    } else if (modelType === "local-cloud") {
      // Use Local Cloud backend
      try {
        const chat = chatId ? DataManager.getChatById(chatId) : null;
        const pdfContext = chat?.pdfFile?.name;
        const appUrl = user.settings.appUrl;
        return await callLocalCloudAPI(userMessage, pdfContext, appUrl);
      } catch (error) {
        console.error("Local Cloud API error:", error);
        return `❌ **Local Service Error**: Failed to connect to local AI service. Please ensure your local backend is running at http://localhost:3001/api/chat. Error: ${error instanceof Error ? error.message : "Unknown error"}`;
      }
    }
  } catch (error) {
    console.error("Error accessing AI services:", error);
    return `❌ **System Error**: An unexpected error occurred while processing your request. Please try again later. Error: ${error instanceof Error ? error.message : "Unknown error"}`;
  }

  return "❌ **Configuration Error**: Unable to determine the appropriate AI service. Please check your settings.";
}<|MERGE_RESOLUTION|>--- conflicted
+++ resolved
@@ -134,12 +134,7 @@
 // Function to call Local Cloud backend (commented for now)
 async function callLocalCloudAPI(
   userMessage: string,
-<<<<<<< HEAD
-  pdfContext?: string,
-  appUrl?: string,
-=======
   pdfContent?: string,
->>>>>>> d7c170d3
 ): Promise<string> {
   try {
     // TODO: Uncomment and configure when local backend is ready
