{
  "files": [
    {
      "id": "1422bfa0-f6ef-4791-9746-fd528c9c322f",
      "name": "Screenshot_1752933783.png",
      "size": 80878,
      "type": "image/png",
      "url": "/api/files/7716d741-4a7f-41c5-9102-db225cd2ea20.png",
      "uploadedAt": "2025-08-02T14:20:42.305Z"
    },
    {
      "id": "4b53380b-f887-4a3d-a2c0-66ce2bfde62a",
      "name": "Screenshot_1752933783.png",
      "size": 80878,
      "type": "image/png",
      "url": "/api/files/94b617de-e037-472d-8acf-6c9a6c181001.png",
      "uploadedAt": "2025-08-02T14:59:11.099Z"
    },
    {
      "id": "d8045d83-7e17-4123-b8b1-f26dcf720f3a",
      "name": "Screenshot_1752933783.png",
      "size": 80878,
      "type": "image/png",
      "url": "/api/files/1cc90de3-1540-4b15-a072-33ee5851a489.png",
      "uploadedAt": "2025-08-02T16:09:11.948Z"
    },
    {
      "id": "14754a1d-8c68-4664-8f43-592130120462",
      "name": "Screenshot_1751969856.png",
      "size": 83364,
      "type": "image/png",
      "url": "/api/files/9f179455-7cc7-4c3b-894a-f0a57e1a0ae7.png",
      "uploadedAt": "2025-08-02T16:09:22.817Z"
    },
    {
      "id": "6a10bcb3-a917-4433-9494-9d1764c32458",
      "name": "voice-message-1754154932232.webm",
      "size": 41699,
      "type": "audio/webm",
      "url": "/api/files/6413f69b-15e3-471a-8095-50bcc0784a0f.webm",
      "uploadedAt": "2025-08-02T17:15:30.965Z"
    },
    {
      "id": "e1a73c75-988e-4778-85b6-87d9236b9279",
      "name": "voice-message-1754154945799.webm",
      "size": 50393,
      "type": "audio/webm",
      "url": "/api/files/b48267ef-9b44-4cd9-9e90-c9c841f91301.webm",
      "uploadedAt": "2025-08-02T17:15:44.494Z"
    },
    {
      "id": "4281ac8f-5698-4587-bf58-ec03e762c3e7",
      "name": "voice-message-1754154965252.webm",
      "size": 25277,
      "type": "audio/webm",
      "url": "/api/files/3b40c351-18a5-42ae-b2b4-1b9a8c0c848b.webm",
      "uploadedAt": "2025-08-02T17:16:03.924Z"
    },
    {
      "id": "de7ed0f6-29fb-4e64-8868-6ed9f058bc09",
      "name": "voice-message-1754155213877.webm",
      "size": 50393,
      "type": "audio/webm",
      "url": "/api/files/079ca64b-b885-4ee2-90af-5b0f8b8ae9b1.webm",
      "uploadedAt": "2025-08-02T17:20:12.664Z"
    },
    {
      "id": "db373e9f-49ff-4062-b570-32c3bb001826",
      "name": "voice-message-1754155354690.webm",
      "size": 70679,
      "type": "audio/webm",
      "url": "/api/files/fccf0534-34d2-4d49-85b9-59f3ac7c315a.webm",
      "uploadedAt": "2025-08-02T17:22:33.472Z"
    },
    {
      "id": "120fec2e-dc29-4f26-bfa5-369eabc089a8",
      "name": "voice-message-1754155447785.webm",
      "size": 57155,
      "type": "audio/webm",
      "url": "/api/files/dcb8f079-2d13-42e9-87a7-429f6f4c834e.webm",
      "uploadedAt": "2025-08-02T17:24:07.003Z"
    },
    {
      "id": "e4a06466-329a-4b52-94b6-3ee55ab257b6",
      "name": "voice-message-1754155494594.webm",
      "size": 31073,
      "type": "audio/webm",
      "url": "/api/files/dd28c54c-1974-4f42-9b7b-06c4b44543c0.webm",
      "uploadedAt": "2025-08-02T17:24:53.271Z"
    },
    {
      "id": "2b00dd8c-c79d-47ab-9f3d-0c0606ff3461",
      "name": "voice-message-1754155542590.webm",
      "size": 61019,
      "type": "audio/webm",
      "url": "/api/files/d335cbd8-3c32-420e-a19d-e4e4720a4644.webm",
      "uploadedAt": "2025-08-02T17:25:41.196Z"
    },
    {
      "id": "e4cacbac-1840-4da1-89d5-795675f59f75",
      "name": "voice-message-1754155779970.webm",
      "size": 55223,
      "type": "audio/webm",
      "url": "/api/files/2956c6fe-eb4e-4e52-a236-34fee6bfea8a.webm",
      "uploadedAt": "2025-08-02T17:29:38.952Z"
    },
    {
      "id": "e63b2ae5-53ba-4447-ac44-7df9cae04906",
      "name": "voice-message-1754155786647.webm",
      "size": 18515,
      "type": "audio/webm",
      "url": "/api/files/28b347a1-9bf8-4ead-bfcd-6cb45dee5d29.webm",
      "uploadedAt": "2025-08-02T17:29:45.351Z"
    },
    {
      "id": "c4bba60f-73d5-41ca-a240-7662017acca1",
      "name": "voice-message-1754155795822.webm",
      "size": 21099,
      "type": "audio/webm",
      "url": "/api/files/394fa9d8-15bb-4dc7-99fe-e0dd04b69071.webm",
      "uploadedAt": "2025-08-02T17:29:54.301Z"
    },
    {
      "id": "5e9638af-b3f9-4024-a72e-16a83521653d",
      "name": "voice-message-1754156995884.webm",
      "size": 15617,
      "type": "audio/webm",
      "url": "/api/files/da747cdf-3f7b-4bd1-9d23-4e5638226ec1.webm",
      "uploadedAt": "2025-08-02T17:49:55.242Z"
    },
    {
      "id": "a6dff830-4550-498b-afc3-fa8485ca7fec",
      "name": "Screenshot_1752933783.png",
      "size": 80878,
      "type": "image/png",
      "url": "/api/files/e7515bf4-bb1d-402e-972f-418bdbda5a2a.png",
      "uploadedAt": "2025-08-02T17:54:30.959Z"
    },
    {
      "id": "c31bd5d7-e9f5-4afc-9d77-6b3c5d9c3424",
      "name": "aaa.pdf",
      "size": 79275,
      "type": "application/pdf",
      "url": "/api/files/2b575e7d-41c2-4446-b6f5-7230d8c67122.pdf",
      "uploadedAt": "2025-08-04T13:58:33.438Z"
    },
    {
      "id": "fd9640ee-eda6-4ade-863f-d978bc9f3d8a",
      "name": "aaa.pdf",
      "size": 79275,
      "type": "application/pdf",
      "url": "/api/files/3b31c344-50ee-4c28-ab7a-b3f895c48be9.pdf",
      "uploadedAt": "2025-08-04T13:59:46.680Z"
    },
    {
      "id": "69616b49-51bf-4c63-84b0-3c2a648ed52f",
      "name": "aaa.pdf",
      "size": 79275,
      "type": "application/pdf",
      "url": "/api/files/77d3e293-5e45-4bc7-a7b0-a74d780875b7.pdf",
      "uploadedAt": "2025-08-04T14:06:07.618Z"
    },
    {
      "id": "103e96d0-69f0-4856-9a98-d859f9d70c47",
      "name": "sss.pdf",
      "size": 69016,
      "type": "application/pdf",
      "url": "/api/files/1061e591-e66c-4ba0-82f2-8a74ee3edd3d.pdf",
      "uploadedAt": "2025-08-04T14:09:32.180Z"
    },
    {
      "id": "4b31c26f-8720-4e42-8cf1-18ab36714572",
      "name": "aaa.pdf",
      "size": 79275,
      "type": "application/pdf",
      "url": "/api/files/c5bae047-869a-4384-badf-660d8f5db5bf.pdf",
      "uploadedAt": "2025-08-04T14:21:40.556Z"
    },
    {
      "id": "049dcca3-3961-4aec-9d63-51e081b5f88c",
      "name": "aaa.pdf",
      "size": 79275,
      "type": "application/pdf",
      "url": "/api/files/2881c46b-ef9f-4de3-ba92-f10650c02e5c.pdf",
      "uploadedAt": "2025-08-04T14:26:02.996Z"
    },
    {
      "id": "7b1182c0-7a34-4092-929e-7457b9bbd858",
      "name": "sss.pdf",
      "size": 69016,
      "type": "application/pdf",
      "url": "/api/files/d2ecf0c5-bb05-4ceb-82dd-b0b605e5b3a7.pdf",
      "uploadedAt": "2025-08-04T14:26:27.004Z"
    },
    {
      "id": "e06ed1e7-708c-4155-81f0-1198b3bebd94",
      "name": "aaa.pdf",
      "size": 79275,
      "type": "application/pdf",
      "url": "/api/files/76435591-06f5-4b19-a32c-2d1adeb4f078.pdf",
      "uploadedAt": "2025-08-04T14:29:21.749Z"
    },
    {
      "id": "59460302-0216-4ea6-b2c9-2f664f35a093",
      "name": "sss.pdf",
      "size": 69016,
      "type": "application/pdf",
      "url": "/api/files/28da256a-bfb9-42d8-b045-99bdb7b16c27.pdf",
      "uploadedAt": "2025-08-04T14:31:24.258Z"
    },
    {
      "id": "4691bde2-cfb9-44eb-a6d3-ed3739c8a4bd",
      "name": "aaa.pdf",
      "size": 79275,
      "type": "application/pdf",
      "url": "/api/files/dd947736-6da4-4a18-8efa-68ff7588d458.pdf",
      "uploadedAt": "2025-08-04T14:34:06.156Z"
    },
    {
      "id": "ab85369b-cb92-42c6-97df-16dc860378c6",
      "name": "sss.pdf",
      "size": 69016,
      "type": "application/pdf",
      "url": "/api/files/935ddbd1-8d46-47f7-aa04-bccb5f1e2ce6.pdf",
      "uploadedAt": "2025-08-04T14:44:10.567Z"
    },
    {
      "id": "4b6ed207-a26b-410b-a098-c0618b580f81",
      "name": "zakariae-amrani-cv.pdf",
      "size": 471,
      "type": "application/pdf",
      "url": "/api/files/1ed8ebca-1be7-45ea-85b0-00241db199cc.pdf",
      "uploadedAt": "2025-08-04T14:50:10.154Z"
    },
    {
      "id": "16a8e053-bb73-4051-a4e2-fc94fa8ec74e",
      "name": "zakariae-amrani-cv.pdf",
      "size": 471,
      "type": "application/pdf",
      "url": "/api/files/b74dbfcd-c09f-436c-a40f-8a29d292293b.pdf",
      "uploadedAt": "2025-08-04T14:53:15.841Z"
    },
    {
      "id": "32d841bb-ca70-44b1-8b9e-5e606f39700e",
      "name": "CV-EN.pdf",
      "size": 85121,
      "type": "application/pdf",
      "url": "/api/files/07409f15-58df-4589-90b8-6ec2607711d3.pdf",
      "uploadedAt": "2025-08-04T14:58:05.745Z"
    },
    {
      "id": "ac86c234-4c1b-4517-8c83-abe463d41c6e",
      "name": "CV-EN.pdf",
      "size": 85121,
      "type": "application/pdf",
      "url": "/api/files/4a3a6fa9-ee55-48d6-b365-01ca1252cdee.pdf",
      "uploadedAt": "2025-08-04T15:00:33.343Z"
    },
    {
      "id": "4a2c798c-0ff7-4769-8f95-5b6832bc150a",
      "name": "zakariae-amrani-cv.pdf",
      "size": 471,
      "type": "application/pdf",
      "url": "/api/files/3b24f9b0-4ef1-47a1-819d-3df8f4589f4a.pdf",
      "uploadedAt": "2025-08-04T15:13:12.476Z"
    },
    {
      "id": "be8d8ca1-3ed0-4c5c-a304-a8a74f1cede5",
      "name": "sss.pdf",
      "size": 69016,
      "type": "application/pdf",
      "url": "/api/files/1b15a819-2395-4960-87dc-f25ef2e5ec90.pdf",
      "uploadedAt": "2025-08-04T15:28:34.283Z"
    },
    {
      "id": "cb646eef-df51-4c16-aeb4-0508f3fcf743",
      "name": "zakariae-amrani-cv.pdf",
      "size": 471,
      "type": "application/pdf",
      "url": "/api/files/7fa4991f-60f4-4ad3-855b-4b26e22fadfc.pdf",
      "uploadedAt": "2025-08-04T15:35:10.247Z"
    },
    {
      "id": "bc9d6219-b9dd-4e84-84c9-f8cdbc381d1d",
      "name": "zakariae-amrani-cv.pdf",
      "size": 471,
      "type": "application/pdf",
      "url": "/api/files/89b34de1-0467-46e0-bda8-2d284557260e.pdf",
      "uploadedAt": "2025-08-04T15:37:24.601Z"
    },
    {
      "id": "197d4bc9-730a-46af-975f-daa94bd136f2",
      "name": "Eryx  Espace Admin (1).pdf",
      "size": 11345,
      "type": "application/pdf",
      "url": "/api/files/3ee5ea04-f73c-412b-b0c5-fb189410988c.pdf",
      "uploadedAt": "2025-08-04T15:53:02.040Z"
    },
    {
      "id": "42defab1-7752-4192-a7a7-94bd5d6d0ec5",
      "name": "Eryx  Espace Admin (1).pdf",
      "size": 11345,
      "type": "application/pdf",
      "url": "/api/files/0ef010e7-67fa-4a23-8bdb-13af8fc15f93.pdf",
      "uploadedAt": "2025-08-05T08:47:10.202Z"
    },
    {
<<<<<<< HEAD
      "id": "fcdda9e6-d055-4fe4-8262-b82f9e0529af",
      "name": "UMAYA_LATHA_A_P_RAVINDREN.pdf",
      "size": 714277,
      "type": "application/pdf",
      "url": "/api/files/7eb9312a-0dea-4ddb-ad88-9a2101afa8e4.pdf",
      "uploadedAt": "2025-08-05T08:58:14.817Z"
=======
      "id": "4f9c31c5-e5e1-4079-ac25-22b9f9b382b5",
      "name": "UMAYA_LATHA_A_P_RAVINDREN.pdf",
      "size": 714277,
      "type": "application/pdf",
      "url": "/api/files/1fddcaa7-de4d-478d-9eed-9c1c3d0feae6.pdf",
      "uploadedAt": "2025-08-05T09:20:44.011Z"
>>>>>>> d7c170d3
    }
  ]
}<|MERGE_RESOLUTION|>--- conflicted
+++ resolved
@@ -305,21 +305,12 @@
       "uploadedAt": "2025-08-05T08:47:10.202Z"
     },
     {
-<<<<<<< HEAD
-      "id": "fcdda9e6-d055-4fe4-8262-b82f9e0529af",
-      "name": "UMAYA_LATHA_A_P_RAVINDREN.pdf",
-      "size": 714277,
-      "type": "application/pdf",
-      "url": "/api/files/7eb9312a-0dea-4ddb-ad88-9a2101afa8e4.pdf",
-      "uploadedAt": "2025-08-05T08:58:14.817Z"
-=======
       "id": "4f9c31c5-e5e1-4079-ac25-22b9f9b382b5",
       "name": "UMAYA_LATHA_A_P_RAVINDREN.pdf",
       "size": 714277,
       "type": "application/pdf",
       "url": "/api/files/1fddcaa7-de4d-478d-9eed-9c1c3d0feae6.pdf",
       "uploadedAt": "2025-08-05T09:20:44.011Z"
->>>>>>> d7c170d3
     }
   ]
 }